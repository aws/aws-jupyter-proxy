import setuptools

with open("README.md", "r") as fh:
    long_description = fh.read()

setuptools.setup(
    name="aws_jupyter_proxy",
    version="0.1.0",
    url="https://github.com/aws/aws-jupyter-proxy",
    author="Amazon Web Services",
    description="A Jupyter server extension to proxy requests with AWS SigV4 authentication",
    long_description=long_description,
    long_description_content_type="text/markdown",
    packages=setuptools.find_packages(),
    license="Apache License 2.0",
    install_requires=["notebook >=6.0, <7.0", "botocore >=1.0, <2.0"],
    extras_require={
        "dev": ["asynctest", "black", "pytest", "pytest-asyncio", "pytest-cov"]
    },
    python_requires=">=3.6",
    data_files=[
        (
            "etc/jupyter/jupyter_notebook_config.d",
            ["aws_jupyter_proxy/etc/aws_jupyter_proxy.json"],
        )
    ],
<<<<<<< HEAD
    classifiers=["Development Status :: 4 - Beta"],
=======
>>>>>>> 64dd1e25
    include_package_data=True,
)<|MERGE_RESOLUTION|>--- conflicted
+++ resolved
@@ -24,9 +24,6 @@
             ["aws_jupyter_proxy/etc/aws_jupyter_proxy.json"],
         )
     ],
-<<<<<<< HEAD
     classifiers=["Development Status :: 4 - Beta"],
-=======
->>>>>>> 64dd1e25
     include_package_data=True,
 )